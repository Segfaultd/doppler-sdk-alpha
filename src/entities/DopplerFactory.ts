--- conflicted
+++ resolved
@@ -1734,17 +1734,6 @@
     tokenVariant?: 'standard' | 'doppler404'
   }): [Hash, Address, Address, Hex, Hex] {
     const numeraireBigInt = BigInt(params.numeraire)
-<<<<<<< HEAD
-    const halfMaxUint256 = (2n ** 255n) - 1n
-
-    let isToken0: boolean
-    if (numeraireBigInt === 0n) {
-      isToken0 = false
-    } else if (numeraireBigInt > halfMaxUint256) {
-      isToken0 = true
-    } else {
-      isToken0 = false
-=======
     const halfMaxUint160 = (2n ** 159n) - 1n
 
     // Determine token ordering based on numeraire address.
@@ -1758,7 +1747,6 @@
       isToken0 = true   // Large numeraire, token will be < numeraire
     } else {
       isToken0 = false  // Normal case, token will be > numeraire
->>>>>>> 50c956c1
     }
 
     const {
